<<<<<<< HEAD
Version 0.9.11 (2014-11-XX)
---------------------------
Clojure Collector: add support for /:vendor/:version to GET (#1131)                    - TODO
Scala Common Enrich: bumped to 0.8.0
Scala Common Enrich: bumped json4s to 3.2.11 (#1141)
Scala Common Enrich: bumped Scala Iglu Client to 0.1.1 (#1140)
Scala Common Enrich: removed check that POST request has body and content-type (#1132)
Scala Common Enrich: moved payload API detection into CollectorApi.parse (#1113)
Scala Common Enrich: fixed bug in CljTomcatLoader expecting request body to be "_" instead of "-" (#1112)
Scala Common Enrich: added Adapter to pre-process CallRail events (#1108)
Scala Common Enrich: added Adapter to pre-process MailChimp events (#1086)
Scala Common Enrich: added Adapter to pre-process Iglu-compatible events (#1060)
Scala Hadoop Enrich: bumped to 0.9.0
Scala Hadoop Enrich: added job test for unrecognized api name/version (#1115)
Scala Hadoop Enrich: updated DiscardableCfLinesSpec given /not-ice.png is no longer discarded (#1114)
Scala Hadoop Enrich: added test job for MailchimpAdapter (#1159)
Scala Hadoop Enrich: added test job for CallrailAdapter (#1160)
Redshift: removed not null constraint on change_form's value column (#1162)             - TODO
Redshift: added Redshift DDL for a com.callrail/call_complete event (#1110)
Redshift: added Redshift DDL for a com.mailchimp/campaign_sending_status event (#1085)
Redshift: added Redshift DDL for a com.mailchimp/cleaned_email event (#1084)
Redshift: added Redshift DDL for a com.mailchimp/email_address_change event (#1083)
Redshift: added Redshift DDL for a com.mailchimp/profile_update event (#1082)
Redshift: added Redshift DDL for a com.mailchimp/unsubscribe event (#1081)
Redshift: added Redshift DDL for a com.mailchimp/subscribe event (#1080)
StorageLoader: wrote JSON Path file for com.callrail/call_complete event (#1109)
StorageLoader: wrote JSON Path file for com.mailchimp/campaign_sending_status event (#1079)
StorageLoader: wrote JSON Path file for com.mailchimp/cleaned_email event (#1078)
StorageLoader: wrote JSON Path file for com.mailchimp/email_address_change event (#1077)
StorageLoader: write JSON Path file for com.mailchimp/profile_update event (#1076)
StorageLoader: write JSON Path file for com.mailchimp/unsubscribe event (#1075)
StorageLoader: write JSON Path file for com.mailchimp/subscribe event (#1074)
=======
Version 0.9.10 (2014-11-06)
---------------------------
StorageLoader: wrote JSON Path file for PerformanceTiming (#1147)
StorageLoader: wrote JSON Path file for social_interaction (#1029)
StorageLoader: wrote JSON Path file for site_search (#1027)
StorageLoader: wrote JSON Path file for change_form (#1025)
StorageLoader: wrote JSON Path file for submit_form (#1023)
StorageLoader: wrote JSON Path file for remove_from_cart (#1021)
StorageLoader: wrote JSON Path file for add_to_cart (#1019)
Redshift: converted all Redshift DDLs to use tabs (#1034)
Redshift: added Redshift DDL for PerformanceTiming (#1032)
Redshift: added Redshift DDL for social_interaction (#1030)
Redshift: added Redshift DDL for site_search (#1028)
Redshift: added Redshift DDL for change_form (#1026)
Redshift: added Redshift DDL for submit_form (#1024)
Redshift: added Redshift DDL for remove_from_cart (#1022)
Redshift: added Redshift DDL for add_to_cart (#1020)
>>>>>>> 85a11c6a

Version 0.9.9 (2014-10-27)
--------------------------
.NET Tracker: added git submodule. Version 0.1.0 (#1000)
PHP Tracker: added git submodule. Version 0.1.0 (#1013)
Clojure Collector: bumped to 0.8.0
Clojure Collector: fixed regression in log record format caused by #854 (#992)
Clojure Collector: correctly handles multiple IPs in X-Forwarded-For (#970)
StorageLoader: bumped to 0.3.3
StorageLoader: selecting Snowplow's hosted-assets bucket based on region (#1012)
EmrEtlRunner: bumped to 0.9.2
EmrEtlRunner: no rows to process now returns 0, not 1 (#1018)
EmrEtlRunner: fixed bug where --process-enrich doesn't work, thanks @kingo55! (#1089)
EmrEtlRunner: now checking that output directories are empty before running (#1124)
Scala Common Enrich: bumped to 0.7.0
Scala Common Enrich: bumped scala-maxmind-iplookups to 0.2.0 (#1002)
Scala Common Enrich: added support for non-GA campaign attribution: phase 1 (#402)
Scala Common Enrich: rewrote AttributionEnrichments tests as RefererParserEnrichment tests (#974)
Scala Common Enrich: allow but downcase a-f characters in incoming event_id (#1006)
Scala Common Enrich: extract useragent from ua parameter (#1011)
Scala Common Enrich: fixed issue where unset integer fields throw an NPE (#570)
Scala Common Enrich: fixed issue where unset double fields throw an NPE (#1062)
Scala Common Enrich: added tests for ConversionUtils.stringToJInteger (#1064)
Scala Common Enrich: now enforcing Java 7 for compilation (#1065)
Scala Hadoop Enrich: bumped to 0.8.0
Scala Hadoop Enrich: bumped Scala Common Enrich to 0.7.0 (#995)
Scala Hadoop Enrich: added test for empty integer and double fields to ensure no NPE thrown (#1063)
Scala Hadoop Enrich: now enforcing Java 7 for compilation (#1066)
Scala Hadoop Enrich: updated test jobs to reflect updated useragent parsing (#1070)

Version 0.9.8 (2014-09-18)
--------------------------
iOS Tracker: added git submodule. Version 0.1.1 (#982)
Android Tracker: added git submodule. Version 0.1.1 (#983)
Clojure Collector: bumped to 0.7.0
Clojure Collector: merged snowplow/tomcat-cf-access-log-valve into Snowplow as clojure-collector/access-valve (#898)
Clojure Collector: bumped access-valve to 0.1.0
Clojure Collector: changed access-valve's package path to com.snowplowanalytics.snowplow.collectors.clojure.accessvalve (#924)
Clojure Collector: changed access-valve to use Gradle (#899)
Clojure Collector: changed access-valve to publish to war-resources/.ebextensions (#900)
Clojure Collector: updated access-valve and added web.xml to log request body and content type (#901)
Clojure Collector: fixed empty querystring in access-valve (#938)
Clojure Collector: fixed IP address forwarding for VPC-based environments (#854)
Clojure Collector: added support for API vendor and version in routing (#925)
Clojure Collector: added support for POST as well as GET (#654)
Scala Stream Collector: fixed broken link to `thrift-raw-event`, thanks @bamos! (#955)
Scala Common Enrich: bumped to 0.6.0
Scala Common Enrich: split out Clojure and CloudFront Collector event processing (#943)
Scala Common Enrich: added CljTomcatLoaderSpec tests (#963)
Scala Common Enrich: filtering non-GETs from CloudfrontLoader (#944)
Scala Common Enrich: replaced all Argonaut code with json4s (#945)
Scala Common Enrich: renamed CanonicalOutput to EnrichedEvent (#964)
Scala Common Enrich: replaced CanonicalInput and TrackerPayload with CollectorPayload and RawEvent (#946)
Scala Common Enrich: updated EnrichmentManager to process RawEvent not CanonicalInput (#903)
Scala Common Enrich: added Snowplow Tp2 Adapter to convert event JSON to NEL of RawEvents (#904)
Scala Common Enrich: geo-IP lookup now supports ip parameter on querystring (#961)
Scala Common Enrich: IP address anonymization now works with ip parameter on querystring (#960)
Scala Hadoop Enrich: bumped to 0.7.0
Scala Hadoop Enrich: bumped to Scala Common Enrich 0.6.0 (#940)
Scala Hadoop Enrich: updated to support generating multiple enriched events from one raw payload (#902)
StorageLoader: wrote JSON Path file for mobile_context (#776)
StorageLoader: wrote JSON Path file for geolocation_context (#962)
Redshift: added Redshift DDL for mobile_context (#542)
Redshift: added Redshift DDL for geolocation_context (#950)

Version 0.9.7 (2014-09-02)
--------------------------
Ruby Tracker: bumped git submodule to 0.3.0 (#939)
Java Tracker: bumped git submodule to 0.5.1 (#948)
Node.js Tracker: added git submodule. Version 0.1.0 (#949)
Trackers: fixed broken git submodule links, thanks @OAGr! (#957)
EmrEtlRunner: bumped to 0.9.1
EmrEtlRunner: fixed @jobflow.ec2_subnet_id not being set due to incorrect guard, thanks @rslifka! (#956)
EmrEtlRunner: fixed bugs in --process-bucket (#973)
EmrEtlRunner: renamed --process-bucket option to --process-enrich (#972)
EmrEtlRunner: changed -s option for --skip to -x prevent clash with -s for --start (#975)
EmrEtlRunner: now allows shredding without prior enrichment (#927)
StorageLoader: bumped to 0.3.2
StorageLoader: removed EMPTYASNULL for loading JSONs (#942)
StorageLoader: added missing targetUrl field to ad_impression JSON Path file, thanks @gisripa! (#951)
StorageLoader: made providing jsonpath_assets optional (#958)
StorageLoader: added support for cross-region Redshift COPY (#971)
Hive Storage: bumped table-def.q to 0.2.0
Hive Storage: added and removed fields to synchronize with 0.9.6's enriched event format (#965)
Scala Hadoop Shred: bumped to version 0.2.1
Scala Hadoop Shred: fixed multiple JSONs not being shredded for a single row (#968)
Scala Hadoop Shred: strengthened test suite (#967)

Version 0.9.6 (2014-07-26)
--------------------------
Java Tracker: bumped git submodule to 0.4.0 (#892)
EmrEtlRunner: bumped to 0.9.0
EmrEtlRunner: passed etl_tstamp into Hadoop Enrich as an argument (#396)
EmrEtlRunner: removed enrichment-specific code (#811)
EmrEtlRunner: removed enrichment-specific parameters from config.yml.sample (#809)
EmrEtlRunner: replaced enrichment-specific arguments from EmrEtlRunner (#808)
EmrEtlRunner: removed %3D code following Scalding upgrade (#849)
EmrEtlRunner: fixed contract on partition_by_run (#894)
EmrEtlRunner: updated Bash script to support enrichments path (#916)
StorageLoader: bumped to 0.3.1
StorageLoader: now looking in eu-west-1 region for s3://snowplow-hosted-assets (#895)
StorageLoader: updated combined Bash script to support enrichments path (#917)
Scala Hadoop Enrich: bumped to 0.6.0
Scala Hadoop Enrich: bumped Scala to 2.10.4 (#912)
Scala Hadoop Enrich: bumped Scalding to 0.11.1 (#911)
Scala Hadoop Enrich: bumped Hadoop to 1.2.1 (#913)
Scala Hadoop Enrich: bumped to Scala Common Enrich 0.5.0 (#788)
Scala Hadoop Enrich: passed etl_tstamp into Scala Common Enrich (#817)
Scala Hadoop Enrich: removed event_vendor and ue_name and renamed ue_properties to unstruct_event (#835)
Scala Hadoop Enrich: removed %3D handling for compatibility with old Scalding Args (#850) 
Scala Hadoop Enrich: added ability to download additional MaxMind databases (#885)
Scala Hadoop Enrich: added runHadoop and Tool.main tests (#914)
Scala Common Enrich: bumped to 0.5.0
Scala Common Enrich: bumped user-agent-utils version, thanks @pkallos! (#662)
Scala Common Enrich: bumped referer-parser to 0.2.2 (#864)
Scala Common Enrich: bumped httpclient to 4.3.3 (#897)
Scala Common Enrich: bumped scala-maxmind-geoip to scala-maxmind-iplookups 0.1.0 (#882)
Scala Common Enrich: stored etl_tstamp in new field in CanonicalOutput (#818)
Scala Common Enrich: removed event_vendor and ue_name and renamed ue_properties to unstruct_event (#836)
Scala Common Enrich: made referer parsing configurable with list of internal domains (#857)
Scala Common Enrich: migrated configurable enrichments to new EnrichmentRegistry (#858)
Scala Common Enrich: added validation of enrichments JSON (#807)
Scala Common Enrich: replaced "anon_ip_quartets" with "anon_ip_octets" everywhere (#547)
Scala Common Enrich: added ability to extract event_id from querystring (#723)
Scala Common Enrich: extracted CanonicalInput's userId as network_userid, thanks @pkallos! (#855)
Scala Common Enrich: added MaxMind region_name field (#873)
Scala Common Enrich: added IP -> ISP lookup (#861)
Scala Common Enrich: added IP -> organization lookup (#887)
Scala Common Enrich: added IP -> domain lookup (#886)
Scala Common Enrich: added IP -> net speed lookup (#889)
Scala Common Enrich: added validation for transaction ID (#428)
Scala Common Enrich: renamed Tests to Specs for consistency (#618)
Scala Hadoop Shred: bumped to 0.2.0
Scala Hadoop Shred: bumped to Scala Common Enrich 0.5.0 (#918)
Scala Hadoop Shred: trailing empty fields no longer cause shredding for that row to fail (#921)
Scala Hadoop Shred: updated column offsets for enriched events TSV (#915)
Redshift: bumped table-def to 0.4.0
Redshift: migration script added for 0.3.0 to 0.4.0
Redshift: added etl_tstamp to atomic.events (#819)
Redshift: removed event_vendor and ue_name and renamed ue_properties to unstruct_event (#834)
Redshift: added new MaxMind fields (#871)
Redshift: applied runlength encoding to all fields keyed off IP address (#883)
Redshift: migration script added for 0.3.0 to 0.4.0 (#838)
Postgres: bumped table-def to 0.3.0
Postgres: migration script added for 0.2.0 to 0.3.0
Postgres: added etl_tstamp to atomic.events (#820)
Postgres: removed event_vendor and ue_name and renamed ue_properties to unstruct_event (#833)
Postgres: added new MaxMind fields (#871)
Postgres: migration script added for 0.2.0 to 0.3.0 (#837)

Version 0.9.5 (2014-07-09)
--------------------------
Ruby Tracker: added git submodule. Version 0.1.0 (#645)
Java Tracker: added git submodule. Version 0.2.0 (#843)
JavaScript Tracker: bumped git submodule to 2.0.0 (#635)
Python Tracker: bumped Python Tracker git submodule to 0.4.0 (#634)
Scala Hadoop Shred: added. Version 0.1.0
EmrEtlRunner: bumped to 0.8.0
EmrEtlRunner: updated S3DistCp steps to use new S3DistCpStep from Elasticity (#629)
EmrEtlRunner: added --skip s3distcp option (#313)
EmrEtlRunner: added ability to start Lingual in EmrEtlRunner (#623)
EmrEtlRunner: added ability to start HBase in EmrEtlRunner (#622)
EmrEtlRunner: improved load performance by switching ETL to write out to HDFS (#278)
EmrEtlRunner: now invoking Scala Hadoop Shredder after main job (#644)
EmrEtlRunner: added :iglu: section to config.yml for Scala Hadoop Shred (#814)
EmrEtlRunner: updated to run Scala Hadoop Shred following Hadoop Enrich (#815)
EmrEtlRunner: added --skip shred option (#659)
StorageLoader: bumped to 0.3.0
StorageLoader: bumped Sluice to 0.2.1 (#881) 
StorageLoader: added initial Ruby.contracts support (#391)
StorageLoader: updated config.yml to support shredding (#897)
StorageLoader: added ACCEPTINVCHARS to StorageLoader (#411)
StorageLoader: wrote JSON Path files for ad_* events (#642)
StorageLoader: wrote JSON Path file for link_click (#599)
StorageLoader: wrote JSON Path file for screen_view (#643)
StorageLoader: wrote JSON Path file for schema.org's WebPage (#772)
StorageLoader: added :jsonpath_assets: setting for StorageLoader (#606)
StorageLoader: added ability to load custom tables using JSON Paths (#607)
StorageLoader: added --skip shred option (#660)
StorageLoader: added :in: hint on StorageLoader configuration, thanks @joaolcorreia! (#755)
Redshift: added Redshift DDL for ad_* events (#639)
Redshift: added Redshift DDL for link_click events (#600)
Redshift: added Redshift DDL for screen_view events (#640)
Redshift: added Redshift DDL for schema.org's WebPage (#771)
Looker Analytics: wrote LookML for ad_* events (#605)
Looker Analytics: wrote LookML for screen_view events (#637)
Looker Analytics: wrote LookML for link_click events (#636)
Looker Analytics: wrote LookML for schema.org's WebPage (#770)
Looker Analytics: updated LookML to use liquid templating (#851)

Version 0.9.4 (2014-05-30)
---------------------------
Redshift: added reference_data.country_codes (#779)
Postgres: added reference_data.country_codes (#781) 
Looker Analytics: New 'traffic_pulse' dashboard with globally configurable drill-down variables (#765)
Looker Analytics: Snowplow website specific dimensions and metrics removed: base model is now company-generic (#764)
Looker Analytics: cleaner joining of data sets in Looker model (#763)
Looker Analytics: dimensions and metrics renamed to make it clearer for an analyst getting started with the data (#761)
Looker Analytics: added distkeys and sortkeys to derived tables to speed up query times (#696)
Looker Analytics: derived tables now auto-generated when new data is loaded into atomic.events (#688)
Looker Analytics: 'visits' renamed to 'sessions' (#762)
Looker Analytics: LookML models versioned using SchemaVer (#766)

Version 0.9.3 (2014-05-21)
--------------------------
EmrEtlRunner: bumped to 0.7.0
EmrEtlRunner: bumped Sluice to 0.2.1 (#405)
EmrEtlRunner: bumped Elasticity to 3.0.4 (#665)
EmrEtlRunner: replaced hadoop_version setting with ami_version setting (#701)
EmrEtlRunner: fixed handling of region, placement and ec2_subnet_id (#754)
EmrEtlRunner: fixed regression where 0 files staged still kicks off EMR (#409)
EmrEtlRunner: stopped Sluice file operation threads being killed by folders (#401)
EmrEtlRunner: fixed disabling of Cascading error catching (#721)
EmrEtlRunner: renamed Clojure Collector log files in processing bucket to support multiple instances (#717)
EmrEtlRunner: added initial Ruby.contracts support into EmrEtlRunner (#392)
EmrEtlRunner: updated to use the Ruby Logger (#194)
EmrEtlRunner: updated so it's embeddable in other applications (#128)
EmrEtlRunner: added ability to bundle as a JRuby fat jar (#674) 
EmrEtlRunner: added initial unit tests (#672)
Clojure Collector: bumped to 0.6.0
Clojure Collector: load balancer IP address getting stored in logs (#719)
Documentation: removed all Snowplow tracking from READMEs, thanks @acinader! (#720)
Documentation: fixed EmrEtlRunner documentation is (slightly) inconsistent, thanks @pvdb! (#749)

Version 0.9.2 (2014-04-30)
--------------------------
Scala Hadoop Enrich: bumped to 0.5.0
Scala Hadoop Enrich: bumped to Scala Common Enrich 0.4.0 (#699)
Scala Hadoop Enrich: bumped SBT to 0.13.2 (#702)
Scala Hadoop Enrich: bumped to using using sbt-assembly 0.11.2 (#704)
Scala Common Enrich: bumped to 0.4.0
Scala Common Enrich: upgraded to support new and future CloudFront file formats (#698)
Scala Common Enrich: bumped SBT to 0.13.2 (#703)
Scala Hadoop Bad Rows: added. Version 0.1.0
Hive Storage: bumped table-def.q to 0.1.0
Hive Storage: added new unstructured fields to Hive table definition (#709)
Hive Storage: added raw page_url and page_referrer into Hive table (#710)
Hive Storage: added name_tracker field to Hive table (#711)

Version 0.9.1 (2014-04-11)
--------------------------
Scala Hadoop Enrich: bumped to 0.4.0
Scala Hadoop Enrich: bumped to Scala Common Enrich 0.3.0 (#497)
Scala Hadoop Enrich: renamed AnonQuartets to AnonOctets (#498)
Scala Hadoop Enrich: renamed all Snowplow Hadoop Tests to Specs (#515)
Scala Hadoop Enrich: added page_url and page_referrer back into ETL's output (#483)
Scala Common Enrich: bumped to 0.3.0
Scala Common Enrich: bumped Argonaut to 6.0.3 (#620) 
Scala Common Enrich: added app and mob as valid platform codes, thanks @kinabalu! (#524)
Scala Common Enrich: added support for remaining platform codes (#516)
Scala Common Enrich: updated POJO in Scalding ETL to include new unstructured fields (#362)
Scala Common Enrich: updated POJO in Scalding ETL to include name_tracker field (#595)
Scala Common Enrich: extract evn from Tracker Protocol (#604)
Scala Common Enrich: extract tna from Tracker Protocol (#616)
Scala Common Enrich: extract and validate unstructured events (#142)
Scala Common Enrich: extract and validate custom contexts (#426)
Scala Common Enrich: reformat incoming event and context JSONs (#589) 
Scala Common Enrich: make sure to error a JSON if > length (#567)
EmrEtlRunner: bumped to 0.6.0
EmrEtlRunner: bumped Elasticity to 3.0.2 (#587)
EmrEtlRunner: allowed AWS VPC selection in EmrEtlRunner (#581)
EmrEtlRunner: set :visible_to_all_users to true for EMR jobs, thanks @smugryan! (#560)
Redshift: atomic-def script bumped to 0.3.0
Redshift: migration script added for 0.2.2 to 0.3.0
Redshift: added new unstructured fields to Redshift table definition (#361)
Redshift: changed distkey to be event_id, not domain_userid (#584)
Redshift: added raw page_url and page_referrer into Redshift table (#591)
Redshift: added name_tracker field to Redshift table (#594)
Redshift: converted Redshift varchar(38) for event IDs to char(36) (#282)
Postgres: atomic-def script bumped to 0.2.0
Postgres: migration script added for 0.1.x to 0.2.0
Postgres: added new unstructured fields to Postgres table definition (#359)
Postgres: added raw page_url and page_referrer into Postgres table (#592)
Postgres: added name_tracker field to Postgres table (#593)
Postgres: converted varchar(36) for event IDs to char(36) (#596)
StorageLoader: bumped to 0.2.0
StorageLoader: added TIMEFORMAT 'auto' to StorageLoader to handle outlier dvce_timestamps (#427)
JavaScript Tracker: bumped git submodule to 1.0.1 (#585)
Python Tracker: added git submodule pointing to 0.1.0 (#586)

Version 0.9.0 (2014-02-04)
--------------------------
Thrift Raw Event: added. Version 0.1.0
Thrift Raw Event: specified Thrift IDL for new raw event schema (#430)
Scala Stream Collector: added. Version 0.1.0
Scala Stream Collector: implemented new spray-can (Akka Http) Scala stream collector (#432)
Scala Kinesis Enrich: added. Version 0.1.0
Scala Kinesis Enrich: implemented initial Kinesis-based enrichment (#460)
Scala Common Enrich: bumped to 0.2.0
Scala Common Enrich: added Thrift SnowplowRawEvent as a dependency to common-enrich (#475)
Scala Common Enrich: added ability to read Thrift SnowplowRawEvent (Thrift) (#462)
Scala Common Enrich: renamed CloudFront to Cloudfront in code (#495)
Scala Common Enrich: renamed AnonQuartets to AnonOctets (#491)
Scala Common Enrich: added raw -> CanonicalInput tests (#484)
Scala Common Enrich: updated GET payload extraction to handle empty payloads (#502)
Git submodules: changed git:// protocol in .gitmodules to https:// (#512)
NodeJS Collector: removed contrib-nodejs-collector from 2-collectors (#474)
JavaScript Tracker: bumped JS Tracker submodule to 0.13.1 release (#511)

Version 0.8.13 (2014-01-08)
---------------------------
Looker Analytics: added 0.1.0
Looker Analytics: created Snowplow metadata model for Looker BI (www.looker.com) (#472)

Version 0.8.12 (2014-01-07)
---------------------------
Hadoop ETL: bumped to 0.3.6
Hadoop ETL: bumped to SBT 0.13.0 (#404)
Hadoop ETL: bumped to using sbt-assembly 0.10.1 (#421)
Hadoop ETL: bumped to Scala 2.10.3 (#423)
Hadoop ETL: bumped to Scalding 0.8.11 (#422)
Hadoop ETL: upgraded useragent utils to 1.11 & moved to Maven dependency (#416)
Hadoop ETL: added test running back into sbt-assembly step (#420)
Hadoop ETL: updated copyright messages to be Snowplow not SnowPlow, and to 2014 not 2013 (#419)
Hadoop ETL: added ValidatedString as a type to package.scala (#328)
Hadoop ETL: added missing validation to stringToJByte (#408)
Hadoop ETL: missing page URI no longer interpreted as bad row (#399)
Hadoop ETL: updated CfRegex to reflect Cfcs(Cookie) can be empty (#410)
Hadoop ETL: numeric fields in tr_ and ti_ now parsed to doubles, not madeTsvSafe strings (#400)
Hadoop ETL: moved ETL core into separate project scala-enrich-common (#417)
Scala Common Enrich: updated ETL versioning to include host and common versions (#448)
Postgres: bumped cube-pages.sql to 0.1.1
Postgres: minor fix: cube_pages.complete referenced non-existent table cube_pages.basic, thanks @mrwalker! (#414)

Version 0.8.11 (2013-10-22)
---------------------------
Hadoop ETL: bumped to 0.3.5
Hadoop ETL: added Argonaut 6.0 as a dependency (#342)
Hadoop ETL: added fromTimestamp to EventEnrichments (#340)
Hadoop ETL: added makeTsvSafe to ConversionUtils (#338)
Hadoop ETL: added JsonUtils (#323)
Hadoop ETL: added support for 3 and 4 return values from MapTransformer (#324)
Hadoop ETL: updated GetJsonPayload to use Argonaut and renamed to JsonPayload (#339)
Hadoop ETL: added ability to mask IP addresses in ETL (#309)
Hadoop ETL: refr_ and page_ fields now stored raw (#374)
Hadoop ETL: defensively fixed raw spaces in page and referer URLs (#346)
Hadoop ETL: fixed regression, single-encoded %s logic didn't account for % itself (#347)
Hadoop ETL: added unit tests for fixTabsNewlines (#332)
Hadoop ETL: tests now report the failing CanonicalOutput field (#325)
Hadoop ETL: now handling all fields double-encoded as per CloudFront post-14-September (#348)
Hadoop ETL: added support for 21 Oct CloudFront access log format (#384)
Hadoop ETL: added truncation to refr_term (#379)
Hadoop ETL: added truncation to se_label (#394)
Hadoop ETL: made all prior ME.identity fields TSV-safe (#395)
EmrEtlRunner: bumped to 0.5.0
EmrEtlRunner: bumped Sluice to 0.1.5 (#96)
EmrEtlRunner: bumped Elasticity to 2.6 (#345)
EmrEtlRunner: enabled EMR Job Flow debugging for easier access to logs (#279)
EmrEtlRunner: ETL job no longer fails if there's no data for last run period (#296)
EmrEtlRunner: empty processing dir check now works if dir contains 1 file (#326)
EmrEtlRunner: added ability to mask IP addresses in ETL (#309)
EmrEtlRunner: made the examples match what you get from git out of the box, thanks @shermozle (#331)
StorageLoader: bumped to 0.1.1
StorageLoader: bumped Sluice to 0.1.5 (#96)
StorageLoader: fixed "\" in fields acts as an escape character for Postgres, thanks @kingo55 (#329)
StorageLoader: added ability to --skip analyze (#335)
StorageLoader: moved VACUUM SORT ONLY to a --include step (#321)
StorageLoader: added COMPROWS to config and --include compupdate option (#344)
StorageLoader: changed Postgres VACUUM FULL to VACUUM (#357)
StorageLoader: added TRUNCATECOLUMNS for Redshift load (#360)
StorageLoader: added FILLRECORD to our Redshift COPY command (#380)
Postgres: fixed error in `recipes_basic.technology_mobile` recipe (#397)

Version 0.8.10 (2013-10-18)
---------------------------
Redshift: bumped table-def to 0.2.2
Redshift: moved events table to a new atomic schema in atomic-def.sql (#301)
Redshift: added migration script for 0.2.1 to 0.2.2
Redshift: added SQL DDL to define Redshift recipes (#297)
Redshift: added SQL DDL to define Redshift cubes (#298)
Postgres: bumped table-def to 0.1.1
Postgres: renamed table-def file to atomic-def.sql
Postgres: added migration script for 0.1.0 to 0.1.1
Postgres: moved NOT NULL constraint on event field to event_vendor field (#318)
Postgres: added SQL DDL to define Postgres recipes (#303)
Postgres: added SQL DDL to define Postgres cubes (#302)
Documentation: fixed wrong path to no-js-tracker subdirectory, thanks @gregakespret (#343)
Documentation: improved "Find out more" table in README, thanks @dideler (#353)

Version 0.8.9 (2013-09-05)
--------------------------
Hadoop ETL: bumped to 0.3.4
Hadoop ETL: updated to handle singly-encoded %s in CloudFront querystring field (#333)

Version 0.8.8 (2013-08-04)
--------------------------
JavaScript Tracker: moved into own repo (#277)
Hadoop ETL: bumped to 0.3.3
Hadoop ETL: URL-decodes "%3D" to "=" to allow Hive-style directory names as arguments (#305)
Hadoop ETL: bumped referer-parser to 0.1.1 to fix java.lang.NullPointerException (#314)
EmrEtlRunner: bumped to 0.4.0
EmrEtlRunner: bumped Sluice to 0.0.7 (#299)
EmrEtlRunner: removed :snowplow: section from config.yml.sample (#289)
EmrEtlRunner: simplified EmrEtlRunner and its config (#287)
EmrEtlRunner: added run= to timestamped ETL folder names (#294)
EmrEtlRunner: updated "Jobflow started" stdout message to include jobflow ID (#315)
Hive ETL: removed folder 3-enrich/hive-etl as no longer supported (#286)
Hive storage: updated hive-storage scripts to work with current Redshift-format flatfile (#290)
Infobright: removed folder 4-storage/infobright as not currently supported (#285)
Postgres: add Postgres table definition in atomic schema (#160)
StorageLoader: bumped to 0.1.0
StorageLoader: bumped Sluice 0.0.7 (#300)
StorageLoader: removed code to delete Hive ETL's empty event files (#306)
StorageLoader: fixed bug where download path has to be set (even when using Redshift) (#280)
StorageLoader: optimized ANALYZE and VACUUM commands (#283)
StorageLoader: added MAXERROR as StorageLoader configuration value for Redshift (#273)
StorageLoader: added support for loading Postgres (#161)
StorageLoader: removed Infobright loading capability (#307)
StorageLoader: added support for loading into multiple storage targets (#311)

Version 0.8.7 (2013-07-07)
--------------------------
JavaScript Tracker: bumped to 0.12.0
JavaScript Tracker: fixed document reference to use documentAlias (#247)
JavaScript Tracker: fixed bug with setCustomUrl (#267)
JavaScript Tracker: changed ev_ to se_ for structured events (#197)
JavaScript Tracker: fixed Firefox failure when "Always ask" set for cookies (#163)
JavaScript Tracker: fixed bug in page ping functionality detected in IE 8 (#260)
JavaScript Tracker: replaced forEach as not supported in IE 6-8 (#295)
EmrEtlRunner: fixed bug in config.yml.sample (#291)
Arduino tracker: added git submodule link (#292)

Version 0.8.6 (2013-06-03)
--------------------------
Hadoop ETL: bumped to 0.3.2
Hadoop ETL: bumped Scalding to 0.8.5
Hadoop ETL: bumped Scala version to 2.10.0
Hadoop ETL: bumped scala-maxmind-geoip to 0.0.5 to work with Scala 2.10.0
Hadoop ETL: bumped SBT from 0.12.1 to 0.12.3
Hadoop ETL: bumped Specs2 to 1.14
Hadoop ETL: replaced Bytes in CanonicalOutput with JBytes (#254)
Hadoop ETL: disabled "corruption" detection in ETL overriding custom URLs with longer collector referer URLs (#268)
EmrEtlRunner: bumped to 0.3.0
EmrEtlRunner: updated config.yml.sample to support spot task instances
EmrEtlRunner: let EmrEtlRunner use spot task instances (#193)
EmrEtlRunner: consolidate small files prior to running ETL job (#207)

Version 0.8.5 (2013-05-24)
--------------------------
Hadoop ETL: bumped to 0.3.1
Hadoop ETL: now supports downloading GeoLiteCity.dat from public S3 URL if needed, thanks @petervanwesep (part of #258)
Hadoop ETL: added Twitter Maven Repo as a resolution repo, thanks @rgabo (#239)
Hadoop ETL: stripping control characters in addition to tabs and newlines (#259)
Hadoop ETL: fixed issue with large values for se_value (#263)
Hadoop ETL: renamed ev_ fields in CanonicalOutput to se_
Hadoop ETL: extractResolution renamed and fails gracefully if view dimensions exceed Integer max size (#264)
EmrEtlRunner: bumped to 0.2.1
EmrEtlRunner: returns public S3 URL to GeoLiteCity.dat file if hosted by Snowplow, thanks @petervanwesep (part of #258)
Redshift: table-def script bumped to 0.2.1
Redshift: migration script added for 0.2.0 to 0.2.1
Redshift: bumped se_value from a float to a double
Redshift: increased size of `_urlport` fields, thanks @petervanwesep (#266)
Infobright: bumped setup_ and verify_infobright.sql to 0.0.9
Infobright: added migration script 0.0.8->0.0.9
Infobright: increased size of `_urlport` fields, thanks @petervanwesep (#266)

Version 0.8.4 (2013-05-16)
--------------------------
Hadoop ETL: bumped to 0.3.0
Hadoop ETL: added geo-ip lookup to Scalding ETL
Hadoop ETL: bumped referer-parser from 0.1.0-M6 to to 0.1.0
Hadoop ETL: removed truncation of page_referrer (#236)
Hadoop ETL: added truncation of referer path/qs/fragment (#235)
Hadoop ETL: removing tabs found in referer search terms (#234)
Hadoop ETL: fixed client timestamp so it's not incorrectly localised - thanks @rgabo (#238)
Hadoop ETL: added parsing of collector version `cv` (#243)
Hadoop ETL: bumped Scalaz from 7.0.0-M9 to 7.0.0
Hadoop ETL: removed .gets from extractPageUri (#249)
EmrEtlRunner: bumped to 0.2.0
EmrEtlRunner: now passes MaxMind .dat file into Scalding ETL (#213)
EmrEtlRunner: improve messages when ETL job starts and fails (#230)
Redshift: table-def script bumped to 0.2.0
Redshift: migration script added for 0.1.0 to 0.2.0
Redshift: added geo-ip fields to Redshift table definition (#226)
Redshift: rename ev_ fields to se_ for structured events (#227)

Version 0.8.3 (2013-05-14)
--------------------------
JavaScript Tracker: bumped to 0.11.2
JavaScript Tracker: added unstructured events, thanks @rgabo, @tarsolya, @lackac (#198)
JavaScript Tracker: remove leading ampersand in querystring (#188)
Clojure Collector: bumped to 0.5.0
Clojure Collector: upgraded to use Tomcat AccessLogValve 0.0.4 (#240)
Clojure Collector: now logging Clojure Collector and Tomcat AccessLogValve versions (#239)
Common: completed splitting custom event type into: unstructured and structured events (#133)

Version 0.8.2 (2013-05-08)
--------------------------
Clojure Collector: bumped to 0.4.0
Clojure Collector: remove duplicate of wrap-request-logging in middleware.clj (#221)
Clojure Collector: check/potentially bump lein-ring dependency in project.clj (#222)
Clojure Collector: simplify building Clojure Collector, thanks @butlermh (#223, #225)
Clojure Collector: fix Tomcat log bug of missing cs(Referer) (#220)

Version 0.8.1 (2013-04-12)
--------------------------
Hadoop ETL: bumped to 0.2.0
Hadoop ETL: break referer_url into constituent parts (part of #175)
Hadoop ETL: remove raw referrer_url (as no space in Redshift table defn) (part of #175)
Hadoop ETL: added referer parsing (#176)
Redshift: table-def script bumped to 0.1.0
Redshift: migration script added for 0.0.1 to 0.1.0
Redshift: add/update referer fields in Redshift table definition (#204)
Redshift: fix bug where mkt_source and mkt_medium are getting swapped around (#215)
Common: replaced embedded architecture images with CloudFront-hosted images
Common: completed rename of 3-etl to 3-enrich (#99)
Common: "SnowPlow" -> "Snowplow" in 1st and 2nd level READMEs

Version 0.8.0 (2013-04-03)
--------------------------
Hadoop ETL: added. Version 0.1.0 (#177)
Hadoop ETL: truncate 6 "high risk" fields for Redshift (raw useragent, page title etc) (#192)
Hadoop ETL: ev_value now extracted as a float (#201)
EmrEtlRunner: bumped to 0.1.0
EmrEtlRunner: updated to work with new config.yml fields (part of #178)
EmrEtlRunner: added support for Hadoop ETL (part of #178)
EmrEtlRunner: added run ID and human-friendly job name (#100)
EmrEtlRunner: added run IDs to output folders (Hadoop ETL only) (#79)
EmrEtlRunner: changed .rvmrc to .ruby-version, thanks @richo (part of #190)
StorageLoader: changed .rvmrc to .ruby-version, thanks @richo (part of #190)
StorageLoader: added final missing /Gemfile to BUNDLE_GEMFILE in Bash script, thanks @frutik (#206)
Common: started rename of 3-etl to 3-enrich (part of #99)

Version 0.7.6 (2013-03-03)
--------------------------
HiveQL: redshift-etl.q added. Version 0.0.1 (#174)
HiveQL: hive-rolling-etl.q renamed to hive-etl.q and bumped to 0.5.7
HiveQL: non-hive-rolling-etl.q renamed to mysql-infobright-etl.q and bumped to 0.0.8 (part of #172)
EmrEtlRunner: bumped to 0.0.9
EmrEtlRunner: renamed :snowplow: variable names and added new Redshift one in config.yml (part of #172)
EmrEtlRunner: updated to support Redshift as a storage format (#173)
EmrEtlRunner: added missing /Gemfile to BUNDLE_GEMFILE in Bash script
StorageLoader: bumped to 0.0.5
StorageLoader: added Redshift-specific fields to config.yml (part of #159)
StorageLoader: added Redshift load support into StorageLoader (part of #159)
StorageLoader: added missing /Gemfile to BUNDLE_GEMFILE in Bash scripts
Redshift: table-def.sql script added. Version 0.0.1 (#158)
Infobright: bumped setup_ and verify_infobright.sql to 0.0.8
Infobright: widened useragent field (#184)
Infobright: added migration script 0.0.7->0.0.8
Serde: fixed and enabled broken tests (#14). Version unchanged

Version 0.7.5 (2013-02-25)
--------------------------
JavaScript Tracker: bumped to 0.11.1
JavaScript Tracker: fixed bug with cookie secure flag killing user ID cookies (#181)

Version 0.7.4 (2013-02-22)
--------------------------
JavaScript Tracker: bumped to 0.11.0
JavaScript Tracker: introduced setAppId() and deprecated setSiteId() (#168)
JavaScript Tracker: 1st party user ID now transmitted as duid (domain uid) (part of #150)
JavaScript Tracker: now sends dtm - the client timestamp (#149)
JavaScript Tracker: deprecated and disabled attachUserId()
JavaScript Tracker: deprecated getVisitorId() and getVisitorInfo() - use getDomainUserId() and getDomainUserInfo() instead
JavaScript Tracker: add setUserId which sets the uid field (#167)
JavaScript Tracker: SnowPlow cookies no longer tied to site ID (#148)
Clojure Collector: bumped to 0.3.0
Clojure Collector: now append nuid (network aka 3rd party) user ID, not uid (#150)
Serde: bumped to 0.5.5
Serde: renamed tstamp field to dtm
Serde: dt and tm split into dvce_x and collector_x (#149)
Serde: extract new nuid and duid fields (#150)
Serde: renamed visit_id to domain_sessionidx (#171)
HiveQL: hive-rolling-etl.q bumped to 0.5.6
HiveQL: non-hive-rolling-etl.q bumped to 0.0.7
HiveQL: dt and tm split into dvce_x and collector_x (#149)
HiveQL: now extracts uid, nuid and duid (#150)
HiveQL: renamed visit_id to domain_sessionidx (#171)
Infobright: bumped setup_infobright.sql to 0.0.7
Infobright: renamed dt and tm to dvce_x and collector_x (#149)
Infobright: now supports uid, nuid and duid (#150)
Infobright: renamed visit_id to domain_sessionidx (#171)
Infobright: added migration script 0.0.6 CloudFront collector -> 0.0.7
Infobright: added migration script 0.0.6 Clojure collector -> 0.0.7

Version 0.7.3 (2013-02-15)
--------------------------
JavaScript Tracker: bumped to 0.10.0
JavaScript Tracker: updated copyright notices
JavaScript Tracker: removed deprecated setAccount(), setTracker(), setHeartBeatTimer() - BREAKING CHANGE (#86)
JavaScript Tracker: added document charset to querystring (#138)
JavaScript Tracker: page ping no longer killed by 1 heartbeat w/o activity (#132)
JavaScript Tracker: added document & viewport dimensions (#94)
JavaScript Tracker: introduced trackStructEvent and deprecated trackEvent (#143)
JavaScript Tracker: cleaned up getRequest code to use improved requestStringBuilder
JavaScript Tracker: fixed logImpression (was using wrong argument names) (#162)
JavaScript Tracker: added scroll offsets to page ping (#127)
Serde: bumped to 0.5.4
Serde: updated copyright notices
Serde: structured events now logged as "struct" not "custom" - DATA CHANGE
Serde: added setting of new event_vendor field (to com.snowplowanalytics) (#144)
Serde: added extraction of doc charset (#138)
Serde: added extraction of document & viewport dimensions (#94)
Serde: added extraction of scroll offsets for enhanced page ping (#127)
Serde: added extraction of URL components (#105)
HiveQL: hive-rolling-etl.q bumped to 0.5.5
HiveQL: non-hive-rolling-etl.q bumped to 0.0.6
HiveQL: updated copyright notices
HiveQL: now supports charset, document & viewport, URL components, event_vendor and enhanced page ping
Infobright: bumped setup_infobright.sql to 0.0.6
Infobright: updated copyright notices
Infobright: added migration scripts (0.0.4->.6; 0.0.5->.6)
Infobright: added charset, document & viewport, URL components, event_vendor enhanced page ping

Version 0.7.2 (2013-01-29)
--------------------------
No-JavaScript Tracker: added. Version 0.1.0
JavaScript Tracker: bumped to 0.9.1
JavaScript Tracker: fixed bug where secure flag not being set on cookies sent via HTTPS
Clojure Collector: bumped to 0.2.0
Clojure Collector: fixed Tomcat config issue of times being recorded in 12-hour clock
Serde: added NoJsTrackerTest
Serde: fixed CljTomcatFormatTest

Version 0.7.1 (2013-01-22)
--------------------------
EmrEtlRunner: bumped to 0.0.8
EmrEtlRunner: updated copyright notices
EmrEtlRunner: added .rvmrc file (part of #121, #84)
EmrEtlRunner: removed .gemspec file
EmrEtlRunner: added dependencies to Gemfile and re-generated Gemfile.lock
StorageLoader: bumped to 0.0.4
StorageLoader: updated copyright notices
StorageLoader: added .rvmrc file (part of #121, #84)
StorageLoader: removed .gemspec file
StorageLoader: added dependencies to Gemfile and re-generated Gemfile.lock
Documentation: updated to use `bundle install` (#122)

Version 0.7.0 (2013-01-04)
--------------------------
Clojure Collector: added. Version 0.1.0
HiveQL: hive-rolling-etl.q bumped to 0.5.4
HiveQL: non-hive-rolling-etl.q bumped to 0.0.5
HiveQL: v_collector now set via Hive variable, not Serde (#118)
EmrEtlRunner: bumped to 0.0.7
EmrEtlRunner: bumped to using Sluice 0.0.6
EmrEtlRunner: added "Complete" message at end of run (part of #97)
EmrEtlRunner: validates "clj-tomcat" as collector format (#119)
EmrEtlRunner: passes collector format through to HiveQL (#119)
EmrEtlRunner: support for log files generated by Clojure Collector on Tomcat (#117)
Serde: added broken CljTomcatFormatTest
StorageLoader: bumped to 0.0.3
StorageLoader: bumped to using Sluice 0.0.6
StorageLoader: added "Complete" message at end of run (part of #97)
StorageLoader: --skip argument now supports a list (#81)
Infobright: bumped setup_infobright.sql to 0.0.5
Infobright: added migration script (0.0.4 -> 0.0.5)
Infobright: user_id field widened to 38 chars to support UUID

Version 0.6.5 (2012-12-26)
--------------------------
JavaScript Tracker: bumped to 0.9.0
JavaScript Tracker: each event now sent with an event type `e` (#63)
JavaScript Tracker: refactoring of event definition code
JavaScript Tracker: added attachUserId(boolean) method (#92)
JavaScript Tracker: removed configCustomData from logImpression (#115)
JavaScript Tracker: cleaned up activity tracking (page pings)
JavaScript Tracker: added a combine only option to snowpak.sh
Serde: bumped to 0.5.3
Serde: now extracts event type (`e`) from querystring (#63)
Serde: now attaches UUID event_id to each event (#89)
Serde: added support for IP address override in querystring (#90)
Serde: no longer dies on corrupted querystring (#114)
HiveQL: hive-rolling-etl.q bumped to 0.5.3
HiveQL: non-hive-rolling-etl.q bumped to 0.0.4
HiveQL: event and event_id now extracted from Serde (#63, #89)
EmrEtlRunner: updated config file template

Version 0.6.4 (2012-12-20)
--------------------------
HiveQL: renamed table-def.q to non-hive-format-table-def.q
HiveQL: added hive-format-table-def.q (#111)
Infobright: bumped setup_infobright.sql to 0.0.4
Infobright: added migration script (0.0.3 -> 0.0.4)
Infobright: now supports long br_langs and urls (#107)
Infobright: removed lookup from fields which slow a large load (#107)

Version 0.6.3 (2012-12-18)
--------------------------
JavaScript Tracker: bumped to 0.8.2
JavaScript Tracker: fixed regressions from splitting JS into multiple files (#103)
HiveQL: hive-rolling-etl.q bumped to 0.5.2
HiveQL: addded missing comma in hive-rolling-etl.q (#112)

Version 0.6.2 (2012-11-29)
--------------------------
JavaScript Tracker: bumped to 0.8.1
JavaScript Tracker: fixed bug with trailing comma (#102)
JavaScript Tracker: removed console.log when not debugging (#101)
JavaScript Tracker: removed minified sp.js from version control (added .gitignore to keep it out)
SnowCannon: bumped submodule to latest shermozle/SnowCannon commit

Version 0.6.1 (2012-11-28)
--------------------------
JavaScript Tracker: bumped to 0.8.0
JavaScript Tracker: rename ice.png to i - BREAKING CHANGE (#29)
JavaScript Tracker: added setCollectorCf() and deprecated setAccount() (#32)
JavaScript Tracker: Tracker constructor now supports Cf or Url (part of #44)
JavaScript Tracker: getTrackerCf() and -Url() added, getTracker() deprecated (part of #44)
JavaScript Tracker: added tracker version (`tv`) to querystring (#41)
JavaScript Tracker: added color depth tracking (part of #69)
JavaScript Tracker: added timezone tracking (part of #69)
JavaScript Tracker: added user fingerprinting (#70)
JavaScript Tracker: broke out .js into multiple files (#55)
EmrEtlRunner: bumped to 0.0.6
EmrEtlRunner: --skip takes multiple args (part of #83, supercedes #80)
EmrEtlRunner: add --process-bucket to process a bucket directly (part of #83)
StorageLoader: bumped to 0.0.2
StorageLoader: changed the data file encloser to NULL (#88)
Serde: bumped to 0.5.2
Serde: now extracts color depth, timezone and fingerprint fields
Serde: added useragent into ETL (#68)
Serde: now extracts platform field
HiveQL: hive-rolling-etl.q bumped to 0.5.1
HiveQL: non-hive-rolling-etl.q bumped to 0.0.3
HiveQL: now extracts color depth, timezone and fingerprint fields
HiveQL: now includes raw useragent as a separate field (#68)
HiveQL: platform field no longer a placeholder
HiveQL: event_name field renamed to event (prep for #89)
HiveQL: added event_id as a placeholder
Infobright: bumped setup_infobright.sql to 0.0.3
Infobright: added migration script (0.0.1/2 -> 0.0.3)
Infobright: now includes color depth, timezone and fingerprint fields
Infobright: now includes raw useragent (#68)
Infobright: event_name field renamed to event
Infobright: added event_id as a placeholder (prep for #89)

Version 0.6.0 (2012-11-12)
--------------------------
EmrEtlRunner: bumped to 0.0.5
EmrEtlRunner: bumped gem dependencies to match StorageLoader (including Sluice 0.0.4)
EmrEtlRunner: renamed snowplow-emr-etl.sh to snowplow-emr-etl-runner.sh
StorageLoader: added. Ruby app to load SnowPlow events into local databases etc
Serde: bumped to 0.5.1
Serde: changed all Booleans to Bytes for non-Hive output
HiveQL: bumped non-hive-rolling-etl.q to 0.0.2
HiveQL: changed non-hive-rolling-etl.q to use the two _bt Byte fields
Infobright: bumped setup_infobright.sql to 0.0.2
Infobright: changed booleans to tinyint(1)s (non-breaking change) 

Version 0.5.2 (2012-11-05)
--------------------------
EmrEtlRunner: bump to 0.0.4
EmrEtlRunner: fixed reference to old version of Hive deserializer in config.yml (fixes #71)
EmrEtlRunner: fixed bug using sub-folders with the Processing Bucket (fixes #72)
EmrEtlRunner: can now skip move-files-to-Processing-Bucket or EMR stages (fixes #58)
EmrEtlRunner: S3 filecopy code now moved to Sluice, an external Ruby gem

Version 0.5.1 (2012-10-31)
--------------------------
Data model: stubbed new event_name and platform fields
Infobright: added setup scripts and docs into 4-storage/infobright (fixes #57)
Infobright: added version handling (v_tracker, v_collector, v_etl)
HiveQL: removed hive-exact-etl.q as no longer supported
HiveQL: added non-hive-rolling-etl.q for Infobright- (and other db-)friendly event file format
HiveQL: added version handling (v_tracker, v_collector, v_etl) (fixes #42)
Serde: bumped to 0.5.0
Serde: updated to avoid throwing exceptions on a bad field, fixes #52 (thanks @mtibben!)
Serde: moved some exception handling closer to the throw point, pull req #66 (thanks @mtibben!)
Serde: added continue_on_unexpected_error (thanks @mtibben!)
Serde: tabs are changed to 4 spaces, fixes #61
Serde: browser features are now also available as individual fields, for non-hive-rolling-etl.q to use
Serde: added version handling (v_tracker, v_collector, v_etl)
EmrEtlRunner: bumped to 0.0.3
EmrEtlRunner: moved 3 .rb files in lib/ into lib/snowplow-emr-etl-runner
EmrEtlRunner: added/updated configuration options (:etl: section and hiveql versioning params)

Version 0.5.0 (2012-10-24)
--------------------------
Tidied up folder structure inside 3-etl/
Serde: assembles to /target, not to /upload any more (and jars won't be committed to Git)
EmrEtlRunner: added. Ruby application to run Hive ETL process on Amazon EMR

Version 0.4.10 (2012-10-10)
---------------------------
SnowCannon: bumped submodule to latest shermozle/SnowCannon commit
HiveQL: moved app_id to end of table for backwards compatibility
HiveQL: fixed bug where pointing to serde 0.4.8 NOT new serde 0.4.9

Version 0.4.9 (2012-10-01)
--------------------------
Serde: fixed bug where row not nulled if a critical field un-parseable
Serde: added support for new application ID (#33)
Serde: added deserialization of ecommerce fields, plus tests (#34, #51)
Serde: test suite enhancements (adding Scala helper objects)
Serde: added tests including #13 and #10
snowplow.js: bumped to 0.7.0
snowplow.js: renamed said to aid for application ID

Version 0.4.8 (2012-09-14)
--------------------------
Serde: added support for /i as well as /ice.png (issue #35)
Serde: added support for new (2012-09-12) CloudFront format
Serde: handles Cf bucket with Forward Query String = yes (issue #39) 
Serde: made marketing attribution parsing more robust

Version 0.4.7 (2012-09-05)
--------------------------
snowplow.js: bumped to version 0.6
snowplow.js: added setSiteId functionality
snowplow.js: added ecommerce tracking

Version 0.4.6 (2012-08-18)
--------------------------
snowplow.js: added setCollectorUrl functionality

Version 0.4.5 (2012-08-03)
--------------------------
Serde: upgraded httpclient and tweaked URL code (issue #15)
Serde: now extracting our 5 marketing fields (issue #12)
Serde: added support for client-timestamp (issue #18)
Serde: now stripping line breaks (issue #23)

Version 0.4.4 (2012-07-28)
--------------------------
Restructured into 5 sub-systems
Updated README to explain sub-systems

Version 0.4.3 (2012-07-02)
--------------------------
Removed status code checks from Serde
Serde now outputs into /upload folder (to be uploaded by SnowPlow::Etl Ruby gem)

Version 0.4.2 (2012-06-19)
--------------------------
Moved serde into /hive from own repo

Version 0.4.1 (2012-06-16)
--------------------------
Updated serde to 0.4.4
Moved documentation to wiki

Version 0.4.0 (2012-05-30)
--------------------------
Improved names of querystring params
Added page-url to QS as fallback
Added Hive Deserializer as submodule
Documentation updates

Version 0.3.0 (2012-05-18)
--------------------------
Mostly documentation

Version 0.2.0
-------------
Formalised minification process

Version 0.1.0
-------------
Initial release of SnowPlow.js<|MERGE_RESOLUTION|>--- conflicted
+++ resolved
@@ -1,4 +1,3 @@
-<<<<<<< HEAD
 Version 0.9.11 (2014-11-XX)
 ---------------------------
 Clojure Collector: add support for /:vendor/:version to GET (#1131)                    - TODO
@@ -31,7 +30,7 @@
 StorageLoader: write JSON Path file for com.mailchimp/profile_update event (#1076)
 StorageLoader: write JSON Path file for com.mailchimp/unsubscribe event (#1075)
 StorageLoader: write JSON Path file for com.mailchimp/subscribe event (#1074)
-=======
+
 Version 0.9.10 (2014-11-06)
 ---------------------------
 StorageLoader: wrote JSON Path file for PerformanceTiming (#1147)
@@ -49,7 +48,6 @@
 Redshift: added Redshift DDL for submit_form (#1024)
 Redshift: added Redshift DDL for remove_from_cart (#1022)
 Redshift: added Redshift DDL for add_to_cart (#1020)
->>>>>>> 85a11c6a
 
 Version 0.9.9 (2014-10-27)
 --------------------------
